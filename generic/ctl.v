--- conflicted
+++ resolved
@@ -81,15 +81,6 @@
  */
 assign sync = (control[23:22] == 2'b00);
 
-<<<<<<< HEAD
-initial
-    $readmemb( "microcode.hex", microcode, 0 );
-
-reg [8:0] pc;
-reg [4:0] finish;   // finishing code
-
-=======
->>>>>>> 3560934c
 /*
  * The microcontrol 'program counter'.
  *
