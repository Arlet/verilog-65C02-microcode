/*
 * verilog model of 65C02 CPU.
 *
 * (C) Arlet Ottens, <arlet@c-scape.nl>
 *
 */

module cpu( 
    input clk,              			// CPU clock
    input RST,              			// RST signal
    output [15:0] AD,       			// address bus (combinatorial) 
    input [7:0] DI,         			// data bus input
    output reg [7:0] DO,    			// data bus output 
    output WE,              			// write enable
    input IRQ,              			// interrupt request
    input NMI,              			// non-maskable interrupt request
    input RDY,              			// Ready signal. Pauses CPU when RDY=0
    input debug );          			// debug for simulation

wire [7:0] ADH;                         // address bus high
wire [7:0] ADL;                         // address bus low 
wire [7:0] PCH;                         // program counter high
wire [7:0] PCL;                         // program counter low

assign AD = {ADH, ADL};

/*
 * databus
 */
wire [7:0] DB = DI;                     // data bus (alias for DB)

/*
 * Address Bus signals 
 */

wire [11:0] ab_op;
wire inc_pc = ab_op[11];                // set if PC needs increment
wire pcl_co;                            // carry out from PCL
wire ld_pc = ab_op[10];                 // load enable for PC 
wire ld_ahl = ab_op[9];                 // load enable for AHL
wire [3:0] abh_op = ab_op[9:5];         // ABH operation
wire [3:0] abl_op = ab_op[4:1];         // ABL operation
wire abl_ci = ab_op[0];                 // ABL carry in
wire abl_co;                            // ABL carry out
wire abh_ci = abl_co;

wire [1:0] do_op;                       // select for Data Output
wire adj_m = do_op[1];                  // use M for BCD adjust

/* 
 * ALU Signals
 */
wire [6:0] alu_op;                      // ALU operation
wire [7:0] alu_out;                     // ALU output
wire ld_m;                              // load M register
wire mask_irq;                          // indicates whether IRQs are masked

/*
 * Flags and flag updates
 */
wire sync;                              // start of new instruction
wire [9:0] flag_op;                     // flag operation select bits
wire cond;                              // condition code
wire [7:0] P;                           // processor status flags
wire D = P[3];                          // take out D for controller 

/*
 * Register file signals
 */

wire [6:0] reg_op;
wire [7:0] R;

/*
 * Register file 
 */
regfile regfile(
    .clk(clk),
    .rdy(RDY),
    .op(reg_op),
    .DI(alu_out),
    .DO(R) );

/*
 * ABL (Address Bus Low) logic
 */
abl abl(
    .clk(clk),
    .rdy(RDY),
    .CI(abl_ci),
    .CO(abl_co),
    .cond(cond),
    .op(abl_op),
    .ld_ahl(ld_ahl),
    .ld_pc(ld_pc),
    .inc_pc(inc_pc),
    .pcl_co(pcl_co),
    .PCL(PCL),
    .ADL(ADL),
    .DB(DB),
    .REG(R)
);

/*
 * ABH (Address Bus High) logic
 */
abh abh(
    .clk(clk),
    .rdy(RDY),
    .CI(abh_ci),
    .op(abh_op) ,
    .ld_pc(ld_pc),
    .inc_pc(pcl_co),
    .ADH(ADH),
    .PCH(PCH),
    .DB(DB)
);

/*
 * DO (Data Output) mux. The DO value goes out to
 * the data bus, but only if WE is asserted,
 */
always @(*)
    case( do_op )
        2'b00:          DO = alu_out;
        2'b01:          DO = P;
        2'b10:          DO = PCL;
        2'b11:          DO = PCH;
    endcase

/*
 * ALU
 */
alu alu(
    .clk(clk),
    .rdy(RDY),
    .sync(sync),
    .DB(DB),
    .R(R),
    .B(B),
    .P(P),
    .op(alu_op),
    .mask_irq(mask_irq),
    .flag_op(flag_op),
    .cond(cond),
    .ld_m(ld_m),
    .adj_m(adj_m),
    .OUT(alu_out) );

/*
 * Control. Generates all control signals.
 */
ctl ctl( 
    .clk(clk),
    .irq(IRQ),
    .rdy(RDY),
    .nmi(NMI),
    .reset(RST),
    .cond(cond),
    .sync(sync),
    .flag_op(flag_op),
    .alu_op(alu_op),
    .reg_op(reg_op),
    .ab_op(ab_op),
    .do_op(do_op),
    .ld_m(ld_m),
    .I(mask_irq),
    .D(D),
    .B(B),
    .WE(WE),
    .DB(DB) );

/*
 * mnemonic opcode name
 */

`ifdef SIM
reg [7:0] IR;

always @(posedge clk)
    if( sync )
        IR <= DB;

reg [23:0] opcode;
always @*
    casez( IR )
            8'b0000_0000: opcode = "BRK";
            8'b0000_1000: opcode = "PHP";
            8'b0001_0010: opcode = "ORA";
            8'b0011_0010: opcode = "AND";
            8'b0101_0010: opcode = "EOR";
            8'b0111_0010: opcode = "ADC";
            8'b1001_0010: opcode = "STA";
            8'b1011_0010: opcode = "LDA";
            8'b1101_0010: opcode = "CMP";
            8'b1111_0010: opcode = "SBC";
            8'b011?_0100: opcode = "STZ";
            8'b1001_11?0: opcode = "STZ";
            8'b0101_1010: opcode = "PHY";
            8'b1101_1010: opcode = "PHX";
            8'b0111_1010: opcode = "PLY";
            8'b1111_1010: opcode = "PLX";
            8'b000?_??01: opcode = "ORA";
            8'b0001_0000: opcode = "BPL";
            8'b0001_1010: opcode = "INA";
            8'b000?_??10: opcode = "ASL";
            8'b0001_1000: opcode = "CLC";
            8'b0010_0000: opcode = "JSR";
            8'b0010_1000: opcode = "PLP";
            8'b001?_?100: opcode = "BIT";
            8'b1000_1001: opcode = "BIT";
            8'b001?_??01: opcode = "AND";
            8'b0011_0000: opcode = "BMI";
            8'b0011_1010: opcode = "DEA";
            8'b001?_??10: opcode = "ROL";
            8'b0011_1000: opcode = "SEC";
            8'b0100_0000: opcode = "RTI";
            8'b0100_1000: opcode = "PHA";
            8'b010?_??01: opcode = "EOR";
            8'b0101_0000: opcode = "BVC";
            8'b010?_??10: opcode = "LSR";
            8'b0101_1000: opcode = "CLI";
            8'b01??_1100: opcode = "JMP";
            8'b0110_0000: opcode = "RTS";
            8'b0110_1000: opcode = "PLA";
            8'b011?_??01: opcode = "ADC";
            8'b0111_0000: opcode = "BVS";
            8'b011?_??10: opcode = "ROR";
            8'b0111_1000: opcode = "SEI";
            8'b1000_0000: opcode = "BRA";
            8'b1000_1000: opcode = "DEY";
            8'b1000_?100: opcode = "STY";
            8'b1001_0100: opcode = "STY";
            8'b1000_1010: opcode = "TXA";
            8'b1001_0010: opcode = "STA";
            8'b100?_??01: opcode = "STA";
            8'b1001_0000: opcode = "BCC";
            8'b1001_1000: opcode = "TYA";
            8'b1001_1010: opcode = "TXS";
            8'b100?_?110: opcode = "STX";
            8'b1010_0000: opcode = "LDY";
            8'b1010_1000: opcode = "TAY";
            8'b1010_1010: opcode = "TAX";
            8'b101?_??01: opcode = "LDA";
            8'b1011_0000: opcode = "BCS";
            8'b101?_?100: opcode = "LDY";
            8'b1011_1000: opcode = "CLV";
            8'b1011_1010: opcode = "TSX";
            8'b101?_?110: opcode = "LDX";
            8'b1010_0010: opcode = "LDX";
            8'b1100_0000: opcode = "CPY";
            8'b1100_1000: opcode = "INY";
            8'b1100_?100: opcode = "CPY";
            8'b1100_1010: opcode = "DEX";
            8'b110?_??01: opcode = "CMP";
            8'b1101_0000: opcode = "BNE";
            8'b1101_1000: opcode = "CLD";
            8'b110?_?110: opcode = "DEC";
            8'b1110_0000: opcode = "CPX";
            8'b1110_1000: opcode = "INX";
            8'b1110_?100: opcode = "CPX";
            8'b1110_1010: opcode = "NOP";
            8'b111?_??01: opcode = "SBC";
            8'b1111_0000: opcode = "BEQ";
            8'b1111_1000: opcode = "SED";
            8'b111?_?110: opcode = "INC";
            8'b1101_1011: opcode = "STP";
            8'b0000_?100: opcode = "TSB";
            8'b0001_?100: opcode = "TRB";

            default:      opcode = "___";
    endcase

wire [7:0] B_ = alu.B ? "B" : "-";
wire [7:0] C_ = alu.C ? "C" : "-";
wire [7:0] D_ = alu.D ? "D" : "-";
wire [7:0] I_ = alu.I ? "I" : "-";
wire [7:0] N_ = alu.N ? "N" : "-";
wire [7:0] V_ = alu.V ? "V" : "-";
wire [7:0] Z_ = alu.Z ? "Z" : "-";
wire [7:0] R_ = RST ? "R" : "-";
wire [7:0] Q_ = IRQ ? "I" : "-";
wire [7:0] W_ = RDY ? "-" : "W";

integer cycle;
integer hang;

always @( posedge clk )
    cycle <= cycle + 1;

wire [7:0] X = regfile.X;
wire [7:0] Y = regfile.Y;
wire [7:0] A = regfile.A;
wire [7:0] S = regfile.S;

always @( posedge clk )
    if( sync )
        if( |flag_op )
            hang <= 0;
        else
            hang <= hang + 1;

/*
always @(*)
    if( hang > 20 )
        $finish;
*/


always @( posedge clk ) begin
      if( !debug || cycle[10:0] == 0 )
      $display( "%4d %s%s%s %b.%3H LD:%b OP:%b AD:%h AB:%h%h DB:%h AH:%h DO:%h PC:%h%h IR:%h SYNC:%b %s WE:%d R:%h M:%h ALU:%h CO:%h S:%02x A:%h X:%h Y:%h P:%s%s%s%s%s%s %d F:%b",
<<<<<<< HEAD
        cycle, W_, R_, Q_, ctl.control[21:20],  ctl.pc,  
       ld_m, abl.op, 
       AD, abh.ABH, abl.ABL, DB, abl.AHL,  DO, PCH, PCL, IR, sync, opcode, WE, R, alu.M, alu_out, alu_co, 
       S, A, X, Y,  C_, D_, I_, N_, V_, Z_, cond , sync ? flag_op : 8'h0 );
=======
        cycle, W_, R_, Q_, ctl.control[21:20], ctl.pc,  
       ld_m, ctl.ab, AD, abh.ABH, abl.ABL, DB, abl.AHL,  DO, PCH, PCL, IR, sync, opcode, WE, R, alu.M, alu_out, alu.CO, 
       S, A, X, Y,  C_, D_, I_, N_, V_, Z_, cond, sync ? flag_op : 8'h0 );
>>>>>>> 3ea0875c
      if( sync && IR == 8'hdb )
        $finish( );
end
`endif

endmodule<|MERGE_RESOLUTION|>--- conflicted
+++ resolved
@@ -310,16 +310,10 @@
 always @( posedge clk ) begin
       if( !debug || cycle[10:0] == 0 )
       $display( "%4d %s%s%s %b.%3H LD:%b OP:%b AD:%h AB:%h%h DB:%h AH:%h DO:%h PC:%h%h IR:%h SYNC:%b %s WE:%d R:%h M:%h ALU:%h CO:%h S:%02x A:%h X:%h Y:%h P:%s%s%s%s%s%s %d F:%b",
-<<<<<<< HEAD
         cycle, W_, R_, Q_, ctl.control[21:20],  ctl.pc,  
        ld_m, abl.op, 
-       AD, abh.ABH, abl.ABL, DB, abl.AHL,  DO, PCH, PCL, IR, sync, opcode, WE, R, alu.M, alu_out, alu_co, 
+       AD, abh.ABH, abl.ABL, DB, abl.AHL,  DO, PCH, PCL, IR, sync, opcode, WE, R, alu.M, alu_out, alu.CO, 
        S, A, X, Y,  C_, D_, I_, N_, V_, Z_, cond , sync ? flag_op : 8'h0 );
-=======
-        cycle, W_, R_, Q_, ctl.control[21:20], ctl.pc,  
-       ld_m, ctl.ab, AD, abh.ABH, abl.ABL, DB, abl.AHL,  DO, PCH, PCL, IR, sync, opcode, WE, R, alu.M, alu_out, alu.CO, 
-       S, A, X, Y,  C_, D_, I_, N_, V_, Z_, cond, sync ? flag_op : 8'h0 );
->>>>>>> 3ea0875c
       if( sync && IR == 8'hdb )
         $finish( );
 end
